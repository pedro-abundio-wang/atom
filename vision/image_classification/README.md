# Image Classification

* [Classifier Trainer](#classifier-trainer) a framework that uses the Keras
compile/fit methods for image classification models, including:
  * AlexNet
    * Total params: 62,416,616
    * Trainable params: 62,397,480
    * Non-trainable params: 19,136
    * batch_size=256, dtype=mixed_float16, epochs=90, 30min/epoch, TeslaV100
    * loss: 3.4680 - accuracy: 0.5954 - top_5_accuracy: 0.7324
    * val_loss: 3.0642 - val_accuracy: 0.5754 - val_top_5_accuracy: 0.8072
  * ResNet18
    * Total params: 11,708,328
    * Trainable params: 11,698,600
    * Non-trainable params: 9,728
    * batch_size=256, dtype=mixed_float16, epochs=90, 10min/epoch, TeslaV100
    * loss: 2.7720 - accuracy: 0.6427 - top_5_accuracy: 0.8429
    * val_loss: 2.6050 - val_accuracy: 0.6700 - val_top_5_accuracy: 0.8755
  * ResNet50
    * Total params: 25,636,712
    * Trainable params: 25,583,592
    * Non-trainable params: 53,120
    * batch_size=256, dtype=mixed_float16, epochs=90, 20min/epoch, TeslaV100
    * loss: 2.4390 - accuracy: 0.7356 - top_5_accuracy: 0.8999
    * val_loss: 2.3760 - val_accuracy: 0.7373 - val_top_5_accuracy: 0.9157
  * ResNet18V2
    * Total params: 11,700,648
    * Trainable params: 11,692,840
    * Non-trainable params: 7,808
    * batch_size=256, dtype=mixed_float16, epochs=90, 10min/epoch, TeslaV100
    * loss: 2.8414 - accuracy: 0.5777 - top_5_accuracy: 0.7967
    * val_loss: 2.6130 - val_accuracy: 0.6187 - val_top_5_accuracy: 0.8403
  * ResNet50V2
    * Total params: 25,613,800
    * Trainable params: 25,568,360
    * Non-trainable params: 45,440
    * batch_size=256, dtype=mixed_float16, epochs=90, 20min/epoch, TeslaV100
    * loss: 2.5177 - accuracy: 0.6495 - top_5_accuracy: 0.8491
    * val_loss: 2.3493 - val_accuracy: 0.6777 - val_top_5_accuracy: 0.8817
  * GoogLeNet
    * Total params: 7,027,672
    * Trainable params: 7,013,112
    * Non-trainable params: 14,560
    * batch_size=256, dtype=mixed_float16, epochs=90, 15min/epoch, TeslaV100
    * loss: 2.8186 - accuracy: 0.6290 - top_5_accuracy: 0.8353
    * val_loss: 2.5143 - val_accuracy: 0.6864 - val_top_5_accuracy: 0.8859
  * Xception
  * Inception
  * Inception-ResNet
  * Xception
  * Vgg16
    * Total params: 138,407,208
    * Trainable params: 138,382,376
    * Non-trainable params: 24,832
    * batch_size=256, dtype=mixed_float16, epochs=90, 40min/epoch, TeslaV100
    * loss: 2.7647 - accuracy: 0.6609 - top_5_accuracy: 0.8555
    * val_loss: 2.4864 - val_accuracy: 0.7121 - val_top_5_accuracy: 0.9005
  * Vgg19
    * Total params: 143,722,024
    * Trainable params: 143,694,632
    * Non-trainable params: 27,392
    * batch_size=256, dtype=mixed_float16, epochs=90, 50min/epoch, TeslaV100
    * loss: 2.7129 - accuracy: 0.6726 - top_5_accuracy: 0.8632
    * val_loss: 2.4588 - val_accuracy: 0.7168 - val_top_5_accuracy: 0.9053
  * WideResNet
  * ResNeXt
  * ShuffleNet
  * SqueezeNets
    * Total params: 1,248,424
    * Trainable params: 1,248,424
    * Non-trainable params: 0
<<<<<<< HEAD
    * batch_size=256, dtype=mixed_float16, epochs=90, 10min/epoch, TeslaV100    
    * loss: 4.0646 - accuracy: 0.3217 - top_5_accuracy: 0.5492 
    * val_loss: 3.7074 - val_accuracy: 0.3877 - val_top_5_accuracy: 0.6285
=======
    * batch_size=256, dtype=mixed_float16, epochs=90, 10min/epoch, TeslaV100
>>>>>>> 786ad12d
  * MobileNet
    * Total params: 4,253,864
    * Trainable params: 4,231,976
    * Non-trainable params: 21,888
    * batch_size=256, dtype=mixed_float16, epochs=90, 10min/epoch, TeslaV100
  * EfficientNet

### ImageNet preparation

[README](./imagenet/README.md)

### Running on multiple GPU hosts

You can also train these models on multiple hosts, each with GPUs, using
[tf.distribute.experimental.MultiWorkerMirroredStrategy](https://www.tensorflow.org/api_docs/python/tf/distribute/experimental/MultiWorkerMirroredStrategy).

## Classifier Trainer

The classifier trainer is a unified framework for running image classification
models using Keras's compile/fit methods. Experiments should be provided in the
form of YAML files, some examples are included within the configs/examples
folder. Please see [configs/examples](./configs/examples) for more example
configurations.

The provided configuration files use a per replica batch size and is scaled
by the number of devices. For instance, if `batch size` = 64, then for 1 GPU
the global batch size would be 64 * 1 = 64. For 8 GPUs, the global batch size
would be 64 * 8 = 512.

```bash
python classifier_trainer.py \
  --mode=train_and_eval \
  --model_type=$MODEL_NAME \
  --dataset=imagenet \
  --model_dir=$MODEL_DIR \
  --data_dir=$DATA_DIR \
  --config_file=configs/examples/$MODEL/imagenet/gpu.yaml
```<|MERGE_RESOLUTION|>--- conflicted
+++ resolved
@@ -69,13 +69,9 @@
     * Total params: 1,248,424
     * Trainable params: 1,248,424
     * Non-trainable params: 0
-<<<<<<< HEAD
     * batch_size=256, dtype=mixed_float16, epochs=90, 10min/epoch, TeslaV100    
     * loss: 4.0646 - accuracy: 0.3217 - top_5_accuracy: 0.5492 
     * val_loss: 3.7074 - val_accuracy: 0.3877 - val_top_5_accuracy: 0.6285
-=======
-    * batch_size=256, dtype=mixed_float16, epochs=90, 10min/epoch, TeslaV100
->>>>>>> 786ad12d
   * MobileNet
     * Total params: 4,253,864
     * Trainable params: 4,231,976
